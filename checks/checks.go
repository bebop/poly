--- conflicted
+++ resolved
@@ -13,7 +13,6 @@
 	return sequence == transform.ReverseComplement(sequence)
 }
 
-<<<<<<< HEAD
 // GC content calculates the percentage of G and C base pairs content in a given sequence
 func GcContent(sequence string) float64 {
 
@@ -35,9 +34,6 @@
 }
 
 // IsValidDotBracketStructure accepts a string and checks if uses valid
-=======
-// IsValidDotBracketStructure accepts a string and checks if it uses valid
->>>>>>> efcce526
 // dot-bracket notation. See the `secondary_structure` package for more info
 // on dot-bracket notation.
 func IsValidDotBracketStructure(structure string) (bool, error) {
@@ -45,15 +41,12 @@
 	return checkRegexpMatchesFullString(structure, dotBracketRegex, "found invalid characters in structure. Only dot-bracket notation allowed")
 }
 
-<<<<<<< HEAD
-=======
 // IsValidRNA accepts a string and checks if it is a valid RNA sequence.
 func IsValidRNA(sequence string) (bool, error) {
 	rnaRegex := "^[ACGU]+"
 	return checkRegexpMatchesFullString(sequence, rnaRegex, "expected valid RNA sequence (A, C, G, or U only).")
 }
 
->>>>>>> efcce526
 func checkRegexpMatchesFullString(str, regex, errMsg string) (bool, error) {
 	regexp, err := regexp.Compile(regex)
 	if err != nil {
