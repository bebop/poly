package genbank

import (
	"errors"
	"io"
	"os"
	"path/filepath"
	"strings"
	"testing"

	"reflect"

	"github.com/TimothyStiles/poly/transform"
	"github.com/google/go-cmp/cmp"
	"github.com/google/go-cmp/cmp/cmpopts"
	"github.com/stretchr/testify/assert"
)

/******************************************************************************

Gbk/gb/genbank related benchmarks begin here.

******************************************************************************/

var singleGbkPaths = []string{
	"../../data/t4_intron.gb",
	"../../data/puc19.gbk",
	"../../data/puc19_snapgene.gb",
	"../../data/benchling.gb",
	"../../data/phix174.gb",
	"../../data/sample.gbk",
	// "../../data/pichia_chr1_head.gb",
}

func TestGbkIO(t *testing.T) {
	tmpDataDir, err := os.MkdirTemp("", "data-*")
	if err != nil {
		t.Error(err)
	}
	defer os.RemoveAll(tmpDataDir)

	// test single gbk read, write, build, parse
	for _, gbkPath := range singleGbkPaths {
		gbk, _ := Read(gbkPath)

		tmpGbkFilePath := filepath.Join(tmpDataDir, filepath.Base(gbkPath))
		_ = Write(gbk, tmpGbkFilePath)

		writeTestGbk, _ := Read(tmpGbkFilePath)
		if diff := cmp.Diff(gbk, writeTestGbk, []cmp.Option{cmpopts.IgnoreFields(Feature{}, "ParentSequence")}...); diff != "" {
			t.Errorf("Parsing the output of Build() does not produce the same output as parsing the original file, \"%s\", read with Read(). Got this diff:\n%s", filepath.Base(gbkPath), diff)
		}
	} // end test single gbk read, write, build, parse

}

func TestMultiLineFeatureParse(t *testing.T) {
	pichia, _ := Read("../../data/pichia_chr1_head.gb")
	var multilineOutput string
	for _, feature := range pichia.Features {
		multilineOutput = feature.Location.GbkLocationString
	}

	if multilineOutput != "join(<459260..459456,459556..459637,459685..459739,459810..>460126)" {
		t.Errorf("Failed to parse multiline genbank feature string")
	}
}

func TestMultiGenbankIO(t *testing.T) {
	tmpDataDir, err := os.MkdirTemp("", "data-*")
	if err != nil {
		t.Error(err)
	}
	defer os.RemoveAll(tmpDataDir)

	// Test multiline Genbank features
	gbkPath := "../../data/multiGbk_test.seq"
	multiGbk, _ := ReadMulti(gbkPath)
	tmpGbkFilePath := filepath.Join(tmpDataDir, filepath.Base(gbkPath))
	_ = WriteMulti(multiGbk, tmpGbkFilePath)

	writeTestGbk, _ := ReadMulti(tmpGbkFilePath)

	if diff := cmp.Diff(multiGbk, writeTestGbk, []cmp.Option{cmpopts.IgnoreFields(Feature{}, "ParentSequence")}...); diff != "" {
		t.Errorf("Parsing the output of Build() does not produce the same output as parsing the original file, \"%s\", read with Read(). Got this diff:\n%s", filepath.Base(gbkPath), diff)
	}

}

func TestGbkLocationStringBuilder(t *testing.T) {
	tmpDataDir, err := os.MkdirTemp("", "data-*")
	if err != nil {
		t.Error(err)
	}
	defer os.RemoveAll(tmpDataDir)

	scrubbedGbk, err := Read("../../data/sample.gbk")
	if err != nil {
		t.Error(err)
	}

	// removing gbkLocationString from features to allow testing for gbkLocationBuilder
	for featureIndex := range scrubbedGbk.Features {
		scrubbedGbk.Features[featureIndex].Location.GbkLocationString = ""
	}

	tmpGbkFilePath := filepath.Join(tmpDataDir, "sample.gbk")
	_ = Write(scrubbedGbk, tmpGbkFilePath)

	testInputGbk, _ := Read("../../data/sample.gbk")
	testOutputGbk, _ := Read(tmpGbkFilePath)

	if diff := cmp.Diff(testInputGbk, testOutputGbk, []cmp.Option{cmpopts.IgnoreFields(Feature{}, "ParentSequence")}...); diff != "" {
		t.Errorf("Issue with partial location building. Parsing the output of Build() does not produce the same output as parsing the original file read with Read(). Got this diff:\n%s", diff)
	}
}

func TestGbLocationStringBuilder(t *testing.T) {
	tmpDataDir, err := os.MkdirTemp("", "data-*")
	if err != nil {
		t.Error(err)
	}
	defer os.RemoveAll(tmpDataDir)

	scrubbedGb, _ := Read("../../data/t4_intron.gb")

	// removing gbkLocationString from features to allow testing for gbkLocationBuilder
	for featureIndex := range scrubbedGb.Features {
		scrubbedGb.Features[featureIndex].Location.GbkLocationString = ""
	}

	tmpGbFilePath := filepath.Join(tmpDataDir, "t4_intron_test.gb")
	_ = Write(scrubbedGb, tmpGbFilePath)

	testInputGb, _ := Read("../../data/t4_intron.gb")
	testOutputGb, _ := Read(tmpGbFilePath)

	if diff := cmp.Diff(testInputGb, testOutputGb, []cmp.Option{cmpopts.IgnoreFields(Feature{}, "ParentSequence")}...); diff != "" {
		t.Errorf("Issue with either Join or complement location building. Parsing the output of Build() does not produce the same output as parsing the original file read with Read(). Got this diff:\n%s", diff)
	}
}

func TestPartialLocationParseRegression(t *testing.T) {
	gbk, _ := Read("../../data/sample.gbk")

	for _, feature := range gbk.Features {
		if feature.Location.GbkLocationString == "687..3158>" && (feature.Location.Start != 686 || feature.Location.End != 3158) {
			t.Errorf("Partial location for three prime location parsing has failed. Parsing the output of Build() does not produce the same output as parsing the original file read with Read()")
		}
	}
	gbk, err := Read("../../data/sample.gbk")
	if err != nil {
		t.Errorf("Failed to read sample.gbk. Got err: %s", err)
	}

	for _, feature := range gbk.Features {
		if feature.Location.GbkLocationString == "687..3158>" && (feature.Location.Start != 686 || feature.Location.End != 3158) {
			t.Errorf("Partial location for three prime location parsing has failed. Parsing the output of Build() does not produce the same output as parsing the original file read with Read(). Got location start %d and location end %d. Expected 687..3158>.", feature.Location.Start, feature.Location.End)
		} else if feature.Location.GbkLocationString == "<1..206" && (feature.Location.Start != 0 || feature.Location.End != 206) {
			t.Errorf("Partial location for five prime location parsing has failed. Parsing the output of Build() does not produce the same output as parsing the original file read with Read().")
		}
	}
}

func TestSnapgeneGenbankRegression(t *testing.T) {
	snapgene, err := Read("../../data/puc19_snapgene.gb")

	if snapgene.Sequence == "" {
		t.Errorf("Parsing snapgene returned an empty string. Got error: %s", err)
	}
}

func TestGetSequenceMethod(t *testing.T) {

	gbk, _ := Read("../../data/t4_intron.gb")

	// Check to see if GetSequence method works on Features struct
	feature, _ := gbk.Features[1].GetSequence()
	seq := "atgagattacaacgccagagcatcaaagattcagaagttagaggtaaatggtattttaatatcatcggtaaagattctgaacttgttgaaaaagctgaacatcttttacgtgatatgggatgggaagatgaatgcgatggatgtcctctttatgaagacggagaaagcgcaggattttggatttaccattctgacgtcgagcagtttaaagctgattggaaaattgtgaaaaagtctgtttga"
	if feature != seq {
		t.Errorf("Feature GetSequence method has failed. Got this:\n%s instead of \n%s", feature, seq)
	}

}

func TestLocationParser(t *testing.T) {
	gbk, _ := Read("../../data/t4_intron.gb")

	// Read 1..243
	feature, _ := gbk.Features[1].GetSequence()
	seq := "atgagattacaacgccagagcatcaaagattcagaagttagaggtaaatggtattttaatatcatcggtaaagattctgaacttgttgaaaaagctgaacatcttttacgtgatatgggatgggaagatgaatgcgatggatgtcctctttatgaagacggagaaagcgcaggattttggatttaccattctgacgtcgagcagtttaaagctgattggaaaattgtgaaaaagtctgtttga"
	if feature != seq {
		t.Errorf("Feature sequence parser has changed on test '1..243'. Got this:\n%s instead of \n%s", feature, seq)
	}

	// Read join(893..1441,2459..2770)
	featureJoin, _ := gbk.Features[6].GetSequence()
	seqJoin := "atgaaacaataccaagatttaattaaagacatttttgaaaatggttatgaaaccgatgatcgtacaggcacaggaacaattgctctgttcggatctaaattacgctgggatttaactaaaggttttcctgcggtaacaactaagaagctcgcctggaaagcttgcattgctgagctaatatggtttttatcaggaagcacaaatgtcaatgatttacgattaattcaacacgattcgttaatccaaggcaaaacagtctgggatgaaaattacgaaaatcaagcaaaagatttaggataccatagcggtgaacttggtccaatttatggaaaacagtggcgtgattttggtggtgtagaccaaattatagaagttattgatcgtattaaaaaactgccaaatgataggcgtcaaattgtttctgcatggaatccagctgaacttaaatatatggcattaccgccttgtcatatgttctatcagtttaatgtgcgtaatggctatttggatttgcagtggtatcaacgctcagtagatgttttcttgggtctaccgtttaatattgcgtcatatgctacgttagttcatattgtagctaagatgtgtaatcttattccaggggatttgatattttctggtggtaatactcatatctatatgaatcacgtagaacaatgtaaagaaattttgaggcgtgaacctaaagagctttgtgagctggtaataagtggtctaccttataaattccgatatctttctactaaagaacaattaaaatatgttcttaaacttaggcctaaagatttcgttcttaacaactatgtatcacaccctcctattaaaggaaagatggcggtgtaa"
	if featureJoin != seqJoin {
		t.Errorf("Feature sequence parser has changed on test 'join(893..1441,2459..2770)'. Got this:\n%s instead of \n%s", featureJoin, seqJoin)
	}

	// Read complement(2791..3054)
	featureComplement, _ := gbk.Features[10].GetSequence()
	seqComplement := "ttattcactacccggcatagacggcccacgctggaataattcgtcatattgtttttccgttaaaacagtaatatcgtagtaacagtcagaagaagttttaactgtggaaattttattatcaaaatactcacgagtcattttatgagtatagtattttttaccataaatggtaataggctgttctggtcctggaacttctaactcgcttgggttaggaagtgtaaaaagaactacaccagaagtatctttaaatcgtaaaatcat"
	if featureComplement != seqComplement {
		t.Errorf("Feature sequence parser has changed on test 'complement(2791..3054)'. Got this:\n%s instead of \n%s", featureComplement, seqComplement)
	}

	// Read join(complement(315..330),complement(339..896))
	// Note: it is known that some software, like Snapgene, assumes that since both strands are in the reverse direction
	// that the first sequence should be appended to the reverse sequence, instead of the second sequence
	// getting appended to the first. Biopython appends the second sequence to the first, and that is logically
	// the most obvious thing to do, so we are implementing it that way.
	featureJoinComplement, _ := gbk.Features[3].GetSequence()
	seqJoinComplement := "ataccaatttaatcattcatttatatactgattccgtaagggttgttacttcatctattttataccaatgcgtttcaaccatttcacgcttgcttatatcatcaagaaaacttgcgtctaattgaactgttgaattaacacgatgccttttaacgatgcgagaaacaactacttcatctgcataaggtaatgcagcatataacagagcaggcccgccaattacacttactttagaattctgatcaagcatagtttcgaatggtgcattagggcttgacacttgaatttcgccgccagaaatgtaagttatatattgctcccaagtaatatagaaatgtgctaaatcgccgtctttagttacaggataatcacgcgcaaggtcacacaccacaatatggctacgaccaggaagtaatgtaggcaatgactggaacgttttagcacccataatcataattgtgccttcagtacgagctttaaaattctggaggtcctttttaactcgtccccatggtaaaccatcacctaaaccgaatgctaattcattaaagccgtcgaccgttttagttggaga"
	if featureJoinComplement != seqJoinComplement {
		t.Errorf("Feature sequence parser has changed on test 'join(complement(315..330),complement(339..896))'. Got this:\n%s instead of \n%s", featureJoinComplement, seqJoinComplement)
	}

	// Read complement(join(893..1098,1101..2770))
	featureComplementJoin, _ := gbk.Features[5].GetSequence()
	seqComplementJoin := "ttacaccgccatctttcctttaataggagggtgtgatacatagttgttaagaacgaaatctttaggcctaagtttaagaacatattttaattgttctttagtagaaagatatcggaatttataaggtagaccacttattaccagctcacaaagctctttaggttcacgcctcaaaatttctttacattgttctacgtgattcatatagatatgagtattaccaccagaaaatatcaaatcccctggaataagattacacatcttagctacaatatgaactaacgtagcatatgacgcaatattaaacggtagcattatgttcagataaggtcgttaatcttaccccggaattatatccagctgcatgtcaccatgcagagcagactatatctccaacttgttaaagcaagttgtctatcgtttcgagtcacttgaccctactccccaaagggatagtcgttaggcatttatgtagaaccaattccatttatcagattttacacgataagtaactaatccagacgaaattttaaaatgtctagctgcatctgctgcacaatcaaaaataaccccatcacatgaaatctttttaatattactaggctttttacctttcatcttttctgatattttagatttagttatgtctgaatgcttatgattaaagaatgaattattttcacctgaacgatttctgcatttactacaagtataagcagaagtttgtatgcgaacaccgcacttacaaaacttatgggtttctggattccaacgcccgtttttacttccgggtttactgtaaagagctttccgaccatcaggtccaagtttaagcatcttagctttaacagtttcagaacgtttcttaataatttcttcttttaatggatgcgtagaacatgtatcaccaaacgttgcatcagcaatattgtatccattaattttagaattaagctctttaatccaaaaattttctcgttcaataatcaaatctttctcatatggaatttcttccaaaatagaacattcaaacacattaccatgtttgttaaaagacctctgaagttttatagaagaatggcatcctttttctaaatctttaaaatgcctcttccatctcttttcaaaatctttagcacttcctacatatactttattgtttaaagtatttttaatctgataaattccgcttttcataaatacctctttaaatatagaagtatttattaaagggcaagtcctacaatttagcacgggattgtctactagagaggttccccgtttagatagattacaagtataagtcaccttatactcaggcctcaattaacccaagaaaacatctactgagcgttgataccactgcaaatccaaatagccattacgcacattaaactgatagaacatatgacaaggcggtaatgccatatatttaagttcagctggattccatgcagaaacaatttgacgcctatcatttggcagttttttaatacgatcaataacttctataatttggtctacaccaccaaaatcacgccactgttttccataaattggaccaagttcaccgctatggtatcctaaatcttttgcttgattttcgtaattttcatcccagactgttttgccttggattaacgaatcgtgttgaattaatcgtaaatcatacatttgtgcttcctgataaaaaccatattagctcagcaatgcaagctttccaggcgagcttcttagttgttaccgcaggaaaacctttagttaaatcccagcgtaatttagatccgaacagagcaattgttcctgtgcctgtacgatcatcggtttcataaccattttcaaaaatgtctttaattaaatcttggtattgtttcat"
	if featureComplementJoin != seqComplementJoin {
		t.Errorf("Feature sequence parser has changed on test 'complement(join(893..1098,1101..2770))'. Got this:\n%s instead of \n%s", featureComplementJoin, seqComplementJoin)
	}
}

func TestGenbankNewlineParsingRegression(t *testing.T) {
	gbk, _ := Read("../../data/puc19.gbk")

	for _, feature := range gbk.Features {
		if feature.Location.Start == 410 && feature.Location.End == 1750 && feature.Type == "CDS" {
			if feature.Attributes["product"] != "chromosomal replication initiator informational ATPase" {
				t.Errorf("Newline parsing has failed.")
			}
			break
		}
	}
}

func BenchmarkRead(b *testing.B) {
	for i := 0; i < b.N; i++ {
		_, _ = Read("../../data/bsub.gbk")
	}
}

func BenchmarkRead1(b *testing.B)     { BenchmarkRead(b) }
func BenchmarkRead10(b *testing.B)    { BenchmarkRead(b) }
func BenchmarkRead100(b *testing.B)   { BenchmarkRead(b) }
func BenchmarkRead1000(b *testing.B)  { BenchmarkRead(b) }
func BenchmarkRead10000(b *testing.B) { BenchmarkRead(b) }

/******************************************************************************

Gbk/gb/genbank related benchmarks end here.

******************************************************************************/

func TestBenchlingGenbank(t *testing.T) {
	sequence, _ := Read("../../data/benchling.gb")

	if len(sequence.Features) != 17 {
		t.Errorf("Parsing benchling genbank file not returned the correct quantity of features")
	}
}

func TestParse(t *testing.T) {
	type args struct {
		r io.Reader
	}
	tests := []struct {
		name    string
		args    args
		want    Genbank
		wantErr bool
	}{
		// TODO: Add test cases.
		// empty line in genbank meta data
		// {

		// 	name:    "empty line in genbank meta data",
		// 	args:    args{r: strings.NewReader("LOCUS       puc19.gbk               2686 bp    DNA     circular  22-OCT-2019")},
		// 	wantErr: true,
		// },
	}
	for _, tt := range tests {
		t.Run(tt.name, func(t *testing.T) {
			got, err := Parse(tt.args.r)
			if (err != nil) != tt.wantErr {
				t.Errorf("Parse() error = %v, wantErr %v", err, tt.wantErr)
				return
			}
			if !reflect.DeepEqual(got, tt.want) {
				t.Errorf("Parse() = %v, want %v", got, tt.want)
			}
		})
	}
}

func TestParseMulti(t *testing.T) {
	type args struct {
		r io.Reader
	}
	tests := []struct {
		name    string
		args    args
		want    []Genbank
		wantErr bool
	}{
		// TODO: Add test cases.
	}
	for _, tt := range tests {
		t.Run(tt.name, func(t *testing.T) {
			got, err := ParseMulti(tt.args.r)
			if (err != nil) != tt.wantErr {
				t.Errorf("ParseMulti() error = %v, wantErr %v", err, tt.wantErr)
				return
			}
			if !reflect.DeepEqual(got, tt.want) {
				t.Errorf("ParseMulti() = %v, want %v", got, tt.want)
			}
		})
	}
}

// this was hand-written and tests the same as the above suite.
func TestFeature_GetSequence_Legacy(t *testing.T) {
	// This test is a little too complex and contrived for an example function.
	// Essentially, it's testing GetSequence()'s ability to parse and retrieve sequences from complex location structures.
	// This was originally covered in the old package system  it was not covered in the new package system so I decided to include it here.

	// Sequence for greenflourescent protein (GFP) that we're using as test data for this example.
	gfpSequence := "ATGGCTAGCAAAGGAGAAGAACTTTTCACTGGAGTTGTCCCAATTCTTGTTGAATTAGATGGTGATGTTAATGGGCACAAATTTTCTGTCAGTGGAGAGGGTGAAGGTGATGCTACATACGGAAAGCTTACCCTTAAATTTATTTGCACTACTGGAAAACTACCTGTTCCATGGCCAACACTTGTCACTACTTTCTCTTATGGTGTTCAATGCTTTTCCCGTTATCCGGATCATATGAAACGGCATGACTTTTTCAAGAGTGCCATGCCCGAAGGTTATGTACAGGAACGCACTATATCTTTCAAAGATGACGGGAACTACAAGACGCGTGCTGAAGTCAAGTTTGAAGGTGATACCCTTGTTAATCGTATCGAGTTAAAAGGTATTGATTTTAAAGAAGATGGAAACATTCTCGGACACAAACTCGAGTACAACTATAACTCACACAATGTATACATCACGGCAGACAAACAAAAGAATGGAATCAAAGCTAACTTCAAAATTCGCCACAACATTGAAGATGGATCCGTTCAACTAGCAGACCATTATCAACAAAATACTCCAATTGGCGATGGCCCTGTCCTTTTACCAGACAACCATTACCTGTCGACACAATCTGCCCTTTCGAAAGATCCCAACGAAAAGCGTGACCACATGGTCCTTCTTGAGTTTGTAACTGCTGCTGGGATTACACATGGCATGGATGAGCTCTACAAATAA"

	sequenceLength := len(gfpSequence)

	// Splitting the sequence into two parts to make a multi-location feature.
	sequenceFirstHalf := gfpSequence[:sequenceLength/2]
	sequenceSecondHalf := transform.ReverseComplement(gfpSequence[sequenceLength/2:]) // This feature is reverse complemented.

	// rejoining the two halves into a single string where the second half of the sequence is reverse complemented.
	gfpSequenceModified := sequenceFirstHalf + sequenceSecondHalf

	// initialize sequence and feature structs.
	var sequence Genbank
	var feature Feature

	// set the initialized sequence struct's sequence.
	sequence.Sequence = gfpSequenceModified
	// initialize sublocations to be usedin the feature.

	var subLocation Location
	var subLocationReverseComplemented Location

	subLocation.Start = 0
	subLocation.End = sequenceLength / 2

	subLocationReverseComplemented.Start = sequenceLength / 2
	subLocationReverseComplemented.End = sequenceLength
	subLocationReverseComplemented.Complement = true // According to genbank complement means reverse complement. What a country.

	feature.Description = "Green Flourescent Protein"
	feature.Location.SubLocations = []Location{subLocation, subLocationReverseComplemented}

	// Add the GFP feature to the sequence struct.
	_ = sequence.AddFeature(&feature)

	// get the GFP feature sequence string from the sequence struct.
	featureSequence, _ := feature.GetSequence()

	// check to see if the feature was inserted properly into the sequence.
	if gfpSequence != featureSequence {
		t.Error("Feature sequence was not properly retrieved.")
	}

}

func Test_parseLoopParameters_init(t *testing.T) {
	type fields struct {
		newLocation     bool
		quoteActive     bool
		attribute       string
		attributeValue  string
		sequenceBuilder strings.Builder
		parseStep       string
		genbank         Genbank
		feature         Feature
		features        []Feature
		metadataTag     string
		metadataData    []string
		genbankStarted  bool
	}
	tests := []struct {
		name   string
		fields fields
	}{
		// TODO: Add test cases.
	}
	for _, tt := range tests {
		t.Run(tt.name, func(t *testing.T) {
			params := &parseLoopParameters{
				newLocation:     tt.fields.newLocation,
				quoteActive:     tt.fields.quoteActive,
				attribute:       tt.fields.attribute,
				attributeValue:  tt.fields.attributeValue,
				sequenceBuilder: tt.fields.sequenceBuilder,
				parseStep:       tt.fields.parseStep,
				genbank:         tt.fields.genbank,
				feature:         tt.fields.feature,
				features:        tt.fields.features,
				metadataTag:     tt.fields.metadataTag,
				metadataData:    tt.fields.metadataData,
				genbankStarted:  tt.fields.genbankStarted,
			}
			params.init()
		})
	}
}

func TestParseMultiNth(t *testing.T) {
	type args struct {
		r     io.Reader
		count int
	}
	tests := []struct {
		name    string
		args    args
		want    []Genbank
		wantErr bool
	}{
		// TODO: Add test cases.
	}
	for _, tt := range tests {
		t.Run(tt.name, func(t *testing.T) {
			got, err := ParseMultiNth(tt.args.r, tt.args.count)
			if (err != nil) != tt.wantErr {
				t.Errorf("ParseMultiNth() error = %v, wantErr %v", err, tt.wantErr)
				return
			}
			if !reflect.DeepEqual(got, tt.want) {
				t.Errorf("ParseMultiNth() = %v, want %v", got, tt.want)
			}
		})
	}
}

func Test_parseMetadata(t *testing.T) {
	type args struct {
		metadataData []string
	}
	tests := []struct {
		name string
		args args
		want string
	}{
		// TODO: Add test cases.
	}
	for _, tt := range tests {
		t.Run(tt.name, func(t *testing.T) {
			if got := parseMetadata(tt.args.metadataData); got != tt.want {
				t.Errorf("parseMetadata() = %v, want %v", got, tt.want)
			}
		})
	}
}

func Test_parseReferences(t *testing.T) {
	type args struct {
		metadataData []string
	}
	tests := []struct {
		name    string
		args    args
		want    Reference
		wantErr bool
	}{
		// TODO: Add test cases.
	}
	for _, tt := range tests {
		t.Run(tt.name, func(t *testing.T) {
			got, err := parseReferences(tt.args.metadataData)
			if (err != nil) != tt.wantErr {
				t.Errorf("parseReferences() error = %v, wantErr %v", err, tt.wantErr)
				return
			}
			if !reflect.DeepEqual(got, tt.want) {
				t.Errorf("parseReferences() = %v, want %v", got, tt.want)
			}
		})
	}
}

func TestReference_addKey(t *testing.T) {
	type fields struct {
		Authors string
		Title   string
		Journal string
		PubMed  string
		Remark  string
		Range   string
	}
	type args struct {
		referenceKey   string
		referenceValue string
	}
	tests := []struct {
		name    string
		fields  fields
		args    args
		wantErr bool
	}{
		// TODO: Add test cases.
	}
	for _, tt := range tests {
		t.Run(tt.name, func(t *testing.T) {
			reference := &Reference{
				Authors: tt.fields.Authors,
				Title:   tt.fields.Title,
				Journal: tt.fields.Journal,
				PubMed:  tt.fields.PubMed,
				Remark:  tt.fields.Remark,
				Range:   tt.fields.Range,
			}
			if err := reference.addKey(tt.args.referenceKey, tt.args.referenceValue); (err != nil) != tt.wantErr {
				t.Errorf("Reference.addKey() error = %v, wantErr %v", err, tt.wantErr)
			}
		})
	}
}

func Test_parseLocus(t *testing.T) {
	type args struct {
		locusString string
	}
	tests := []struct {
		name string
		args args
		want Locus
	}{
		// TODO: Add test cases.
	}
	for _, tt := range tests {
		t.Run(tt.name, func(t *testing.T) {
			if got := parseLocus(tt.args.locusString); !reflect.DeepEqual(got, tt.want) {
				t.Errorf("parseLocus() = %v, want %v", got, tt.want)
			}
		})
	}
}

func TestRead(t *testing.T) {
	type args struct {
		path string
	}
	tests := []struct {
		name    string
		args    args
		want    Genbank
		wantErr bool
	}{
		// TODO: Add test cases.
		{
			name: "error on missing file",
			args: args{
				path: "../../afdaljhdfa.txt",
			},
			wantErr: true,
		},
		{
			name: "error on malformed file",
			args: args{
				path: "../../data/malformed_read_test.gbk",
			},
			wantErr: true,
		},
	}
	for _, tt := range tests {
		t.Run(tt.name, func(t *testing.T) {
			got, err := Read(tt.args.path)
			if (err != nil) != tt.wantErr {
				t.Errorf("Read() error = %v, wantErr %v", err, tt.wantErr)
				return
			}
			if !reflect.DeepEqual(got, tt.want) {
				t.Errorf("Read() = %v, want %v", got, tt.want)
			}
		})
	}
}

func TestReadMulti(t *testing.T) {
	type args struct {
		path string
	}
	tests := []struct {
		name    string
		args    args
		want    []Genbank
		wantErr bool
	}{
		// TODO: Add test cases.
	}
	for _, tt := range tests {
		t.Run(tt.name, func(t *testing.T) {
			got, err := ReadMulti(tt.args.path)
			if (err != nil) != tt.wantErr {
				t.Errorf("ReadMulti() error = %v, wantErr %v", err, tt.wantErr)
				return
			}
			if !reflect.DeepEqual(got, tt.want) {
				t.Errorf("ReadMulti() = %v, want %v", got, tt.want)
			}
		})
	}
}

func Test_parseLocation(t *testing.T) {
	type args struct {
		locationString string
	}
	tests := []struct {
		name    string
		args    args
		want    Location
		wantErr bool
	}{
		// TODO: Add test cases.
	}
	for _, tt := range tests {
		t.Run(tt.name, func(t *testing.T) {
			got, err := parseLocation(tt.args.locationString)
			if (err != nil) != tt.wantErr {
				t.Errorf("parseLocation() error = %v, wantErr %v", err, tt.wantErr)
				return
			}
			if !reflect.DeepEqual(got, tt.want) {
				t.Errorf("parseLocation() = %v, want %v", got, tt.want)
			}
		})
	}
}

func Test_buildMetaString(t *testing.T) {
	type args struct {
		name string
		data string
	}
	tests := []struct {
		name string
		args args
		want string
	}{
		// TODO: Add test cases.
	}
	for _, tt := range tests {
		t.Run(tt.name, func(t *testing.T) {
			if got := buildMetaString(tt.args.name, tt.args.data); got != tt.want {
				t.Errorf("buildMetaString() = %v, want %v", got, tt.want)
			}
		})
	}
}

func TestBuildLocationString(t *testing.T) {
	type args struct {
		location Location
	}
	tests := []struct {
		name string
		args args
		want string
	}{
		// TODO: Add test cases.
	}
	for _, tt := range tests {
		t.Run(tt.name, func(t *testing.T) {
			if got := BuildLocationString(tt.args.location); got != tt.want {
				t.Errorf("BuildLocationString() = %v, want %v", got, tt.want)
			}
		})
	}
}

func Test_generateWhiteSpace(t *testing.T) {
	type args struct {
		length int
	}
	tests := []struct {
		name string
		args args
		want string
	}{
		// TODO: Add test cases.
	}
	for _, tt := range tests {
		t.Run(tt.name, func(t *testing.T) {
			if got := generateWhiteSpace(tt.args.length); got != tt.want {
				t.Errorf("generateWhiteSpace() = %v, want %v", got, tt.want)
			}
		})
	}
}

func TestRead_error(t *testing.T) {
	readErr := errors.New("open /tmp/file: no such file or directory")
	oldReadFileFn := readFileFn
	readFileFn = func(filename string) ([]byte, error) {
		return nil, readErr
	}
	defer func() {
		readFileFn = oldReadFileFn
	}()
	_, err := Read("/tmp/file")
	assert.EqualError(t, err, readErr.Error())
}

func TestBuildFeatureString(t *testing.T) {
	feature := Feature{
		Type:        "test type",
		Description: "a description",
		Location: Location{
			GbkLocationString: "gbk location",
		},
	}
	str := BuildFeatureString(feature)
	assert.Equal(t, str, "     test type       gbk location\n")
}

func TestParse_error(t *testing.T) {
	parseMultiErr := errors.New("parse error")
	oldParseMultiNthFn := parseMultiNthFn
	parseMultiNthFn = func(r io.Reader, count int) ([]Genbank, error) {
		return nil, parseMultiErr
	}
	defer func() {
		parseMultiNthFn = oldParseMultiNthFn
	}()
	_, err := Parse(strings.NewReader(""))
	assert.EqualError(t, err, parseMultiErr.Error())

	_, err = ParseMulti(strings.NewReader(""))
	assert.EqualError(t, err, parseMultiErr.Error())
}

func TestParseReferences_error(t *testing.T) {
	parseReferencesErr := errors.New("Failed in parsing reference above line 13. Got error: ")
	oldParseReferencesFn := parseReferencesFn
	parseReferencesFn = func(metadataData []string) (Reference, error) {
		return Reference{}, errors.New("")
	}
	defer func() {
		parseReferencesFn = oldParseReferencesFn
	}()
	file, _ := os.Open("../../data/puc19.gbk")
	_, err := parseMultiNthFn(file, 1)
	assert.EqualError(t, err, parseReferencesErr.Error())
}

<<<<<<< HEAD
func TestConsortiumRegression(t *testing.T) {
	_, err := Read("../../data/puc19_consrtm.gbk")
	if err != nil {
		t.Errorf("Failed to read consrtm. Got err: %s", err)
=======
func TestIssue303Regression(t *testing.T) {
	seq, _ := Read("../../data/puc19_303_regression.gbk")
	expectedAttribute := "16S rRNA(adenine(1518)-N(6)/adenine(1519)-N(6))-dimethyltransferase"
	for _, feature := range seq.Features {
		if feature.Attributes["locus_tag"] == "JCVISYN3A_0004" && feature.Type == "CDS" {
			if feature.Attributes["product"] != expectedAttribute {
				t.Errorf("Failed to get proper expected attribute. Got: %s Expected: %s", feature.Attributes["product"], expectedAttribute)
			}
		}
		if feature.Attributes["locus_tag"] == "JCVISYN3A_0051" && feature.Type == "CDS" {
			if _, ok := feature.Attributes["pseudo"]; !ok {
				t.Errorf("pseudo should be in attributes")
			}
		}
>>>>>>> ae13e0aa
	}
}<|MERGE_RESOLUTION|>--- conflicted
+++ resolved
@@ -757,12 +757,6 @@
 	assert.EqualError(t, err, parseReferencesErr.Error())
 }
 
-<<<<<<< HEAD
-func TestConsortiumRegression(t *testing.T) {
-	_, err := Read("../../data/puc19_consrtm.gbk")
-	if err != nil {
-		t.Errorf("Failed to read consrtm. Got err: %s", err)
-=======
 func TestIssue303Regression(t *testing.T) {
 	seq, _ := Read("../../data/puc19_303_regression.gbk")
 	expectedAttribute := "16S rRNA(adenine(1518)-N(6)/adenine(1519)-N(6))-dimethyltransferase"
@@ -777,6 +771,12 @@
 				t.Errorf("pseudo should be in attributes")
 			}
 		}
->>>>>>> ae13e0aa
+	}
+}
+
+func TestConsortiumRegression(t *testing.T) {
+	_, err := Read("../../data/puc19_consrtm.gbk")
+	if err != nil {
+		t.Errorf("Failed to read consrtm. Got err: %s", err)
 	}
 }