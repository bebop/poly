--- conflicted
+++ resolved
@@ -1,27 +1,17 @@
 package genbank
 
 import (
-<<<<<<< HEAD
 	"errors"
-	"fmt"
-	"io/ioutil"
-	"os"
-	"path/filepath"
-	"regexp"
-	"strings"
-	"testing"
-
-=======
 	"io"
 	"io/ioutil"
 	"os"
 	"path/filepath"
-	"reflect"
 	"strings"
 	"testing"
 
+	"reflect"
+
 	"github.com/TimothyStiles/poly/transform"
->>>>>>> 060598f8
 	"github.com/google/go-cmp/cmp"
 	"github.com/google/go-cmp/cmp/cmpopts"
 	"github.com/stretchr/testify/assert"
@@ -33,32 +23,6 @@
 
 ******************************************************************************/
 
-<<<<<<< HEAD
-func ExampleRead() {
-	sequence, _ := Read("../../data/puc19.gbk")
-	fmt.Println(sequence.Meta.Locus.ModificationDate)
-	// Output: 22-OCT-2019
-}
-
-func ExampleParse() {
-	file, _ := ioutil.ReadFile("../../data/puc19.gbk")
-	sequence, _ := Parse(file)
-
-	fmt.Println(sequence.Meta.Locus.ModificationDate)
-	// Output: 22-OCT-2019
-}
-
-func ExampleBuild() {
-	sequence, _ := Read("../../data/puc19.gbk")
-	gbkBytes := Build(sequence)
-	testSequence, _ := Parse(gbkBytes)
-
-	fmt.Println(testSequence.Meta.Locus.ModificationDate)
-	// Output: 22-OCT-2019
-}
-
-func ExampleWrite() {
-=======
 var singleGbkPaths = []string{
 	"../../data/t4_intron.gb",
 	"../../data/puc19.gbk",
@@ -70,21 +34,12 @@
 }
 
 func TestGbkIO(t *testing.T) {
->>>>>>> 060598f8
 	tmpDataDir, err := ioutil.TempDir("", "data-*")
 	if err != nil {
 		t.Error(err)
 	}
 	defer os.RemoveAll(tmpDataDir)
 
-<<<<<<< HEAD
-	sequence, _ := Read("../../data/puc19.gbk")
-
-	tmpGbkFilePath := filepath.Join(tmpDataDir, "puc19.gbk")
-	_ = Write(sequence, tmpGbkFilePath)
-
-	testSequence, _ := Read(tmpGbkFilePath)
-=======
 	// test single gbk read, write, build, parse
 	for _, gbkPath := range singleGbkPaths {
 		gbk, _ := Read(gbkPath)
@@ -97,7 +52,6 @@
 			t.Errorf("Parsing the output of Build() does not produce the same output as parsing the original file, \"%s\", read with Read(). Got this diff:\n%s", filepath.Base(gbkPath), diff)
 		}
 	} // end test single gbk read, write, build, parse
->>>>>>> 060598f8
 
 }
 
@@ -120,27 +74,6 @@
 	}
 	defer os.RemoveAll(tmpDataDir)
 
-<<<<<<< HEAD
-	gbk, _ := Read("../../data/puc19.gbk")
-
-	tmpGbkFilePath := filepath.Join(tmpDataDir, "puc19.gbk")
-	_ = Write(gbk, tmpGbkFilePath)
-
-	writeTestGbk, _ := Read(tmpGbkFilePath)
-	if diff := cmp.Diff(gbk, writeTestGbk, []cmp.Option{cmpopts.IgnoreFields(Feature{}, "ParentSequence"), cmpopts.IgnoreFields(Meta{}, "CheckSum")}...); diff != "" {
-		t.Errorf("Parsing the output of Build() does not produce the same output as parsing the original file read with Read(). Got this diff:\n%s", diff)
-	}
-
-	// Test multiline Genbank features
-	pichia, _ := Read("../../data/pichia_chr1_head.gb")
-	var multilineOutput string
-	for _, feature := range pichia.Features {
-		multilineOutput = feature.Location.GbkLocationString
-	}
-	if multilineOutput != "join(<459260..459456,459556..459637,459685..459739,459810..>460126)" {
-		t.Errorf("Failed to parse multiline genbank feature string")
-	}
-=======
 	// Test multiline Genbank features
 	gbkPath := "../../data/multiGbk_test.seq"
 	multiGbk, _ := ReadMulti(gbkPath)
@@ -153,7 +86,6 @@
 		t.Errorf("Parsing the output of Build() does not produce the same output as parsing the original file, \"%s\", read with Read(). Got this diff:\n%s", filepath.Base(gbkPath), diff)
 	}
 
->>>>>>> 060598f8
 }
 
 func TestGbkLocationStringBuilder(t *testing.T) {
@@ -163,14 +95,10 @@
 	}
 	defer os.RemoveAll(tmpDataDir)
 
-<<<<<<< HEAD
-	scrubbedGbk, _ := Read("../../data/sample.gbk")
-=======
 	scrubbedGbk, err := Read("../../data/sample.gbk")
 	if err != nil {
 		t.Error(err)
 	}
->>>>>>> 060598f8
 
 	// removing gbkLocationString from features to allow testing for gbkLocationBuilder
 	for featureIndex := range scrubbedGbk.Features {
@@ -183,11 +111,7 @@
 	testInputGbk, _ := Read("../../data/sample.gbk")
 	testOutputGbk, _ := Read(tmpGbkFilePath)
 
-<<<<<<< HEAD
-	if diff := cmp.Diff(testInputGbk, testOutputGbk, []cmp.Option{cmpopts.IgnoreFields(Feature{}, "ParentSequence"), cmpopts.IgnoreFields(Meta{}, "CheckSum")}...); diff != "" {
-=======
 	if diff := cmp.Diff(testInputGbk, testOutputGbk, []cmp.Option{cmpopts.IgnoreFields(Feature{}, "ParentSequence")}...); diff != "" {
->>>>>>> 060598f8
 		t.Errorf("Issue with partial location building. Parsing the output of Build() does not produce the same output as parsing the original file read with Read(). Got this diff:\n%s", diff)
 	}
 }
@@ -212,11 +136,7 @@
 	testInputGb, _ := Read("../../data/t4_intron.gb")
 	testOutputGb, _ := Read(tmpGbFilePath)
 
-<<<<<<< HEAD
-	if diff := cmp.Diff(testInputGb, testOutputGb, []cmp.Option{cmpopts.IgnoreFields(Feature{}, "ParentSequence"), cmpopts.IgnoreFields(Meta{}, "CheckSum")}...); diff != "" {
-=======
 	if diff := cmp.Diff(testInputGb, testOutputGb, []cmp.Option{cmpopts.IgnoreFields(Feature{}, "ParentSequence")}...); diff != "" {
->>>>>>> 060598f8
 		t.Errorf("Issue with either Join or complement location building. Parsing the output of Build() does not produce the same output as parsing the original file read with Read(). Got this diff:\n%s", diff)
 	}
 }
@@ -244,11 +164,7 @@
 }
 
 func TestSnapgeneGenbankRegression(t *testing.T) {
-<<<<<<< HEAD
-	snapgene, _ := Read("../../data/puc19_snapgene.gb")
-=======
 	snapgene, err := Read("../../data/puc19_snapgene.gb")
->>>>>>> 060598f8
 
 	if snapgene.Sequence == "" {
 		t.Errorf("Parsing snapgene returned an empty string. Got error: %s", err)
@@ -260,7 +176,7 @@
 	gbk, _ := Read("../../data/t4_intron.gb")
 
 	// Check to see if GetSequence method works on Features struct
-	feature := gbk.Features[1].GetSequence()
+	feature, _ := gbk.Features[1].GetSequence()
 	seq := "atgagattacaacgccagagcatcaaagattcagaagttagaggtaaatggtattttaatatcatcggtaaagattctgaacttgttgaaaaagctgaacatcttttacgtgatatgggatgggaagatgaatgcgatggatgtcctctttatgaagacggagaaagcgcaggattttggatttaccattctgacgtcgagcagtttaaagctgattggaaaattgtgaaaaagtctgtttga"
 	if feature != seq {
 		t.Errorf("Feature GetSequence method has failed. Got this:\n%s instead of \n%s", feature, seq)
@@ -272,21 +188,21 @@
 	gbk, _ := Read("../../data/t4_intron.gb")
 
 	// Read 1..243
-	feature := gbk.Features[1].GetSequence()
+	feature, _ := gbk.Features[1].GetSequence()
 	seq := "atgagattacaacgccagagcatcaaagattcagaagttagaggtaaatggtattttaatatcatcggtaaagattctgaacttgttgaaaaagctgaacatcttttacgtgatatgggatgggaagatgaatgcgatggatgtcctctttatgaagacggagaaagcgcaggattttggatttaccattctgacgtcgagcagtttaaagctgattggaaaattgtgaaaaagtctgtttga"
 	if feature != seq {
 		t.Errorf("Feature sequence parser has changed on test '1..243'. Got this:\n%s instead of \n%s", feature, seq)
 	}
 
 	// Read join(893..1441,2459..2770)
-	featureJoin := gbk.Features[6].GetSequence()
+	featureJoin, _ := gbk.Features[6].GetSequence()
 	seqJoin := "atgaaacaataccaagatttaattaaagacatttttgaaaatggttatgaaaccgatgatcgtacaggcacaggaacaattgctctgttcggatctaaattacgctgggatttaactaaaggttttcctgcggtaacaactaagaagctcgcctggaaagcttgcattgctgagctaatatggtttttatcaggaagcacaaatgtcaatgatttacgattaattcaacacgattcgttaatccaaggcaaaacagtctgggatgaaaattacgaaaatcaagcaaaagatttaggataccatagcggtgaacttggtccaatttatggaaaacagtggcgtgattttggtggtgtagaccaaattatagaagttattgatcgtattaaaaaactgccaaatgataggcgtcaaattgtttctgcatggaatccagctgaacttaaatatatggcattaccgccttgtcatatgttctatcagtttaatgtgcgtaatggctatttggatttgcagtggtatcaacgctcagtagatgttttcttgggtctaccgtttaatattgcgtcatatgctacgttagttcatattgtagctaagatgtgtaatcttattccaggggatttgatattttctggtggtaatactcatatctatatgaatcacgtagaacaatgtaaagaaattttgaggcgtgaacctaaagagctttgtgagctggtaataagtggtctaccttataaattccgatatctttctactaaagaacaattaaaatatgttcttaaacttaggcctaaagatttcgttcttaacaactatgtatcacaccctcctattaaaggaaagatggcggtgtaa"
 	if featureJoin != seqJoin {
 		t.Errorf("Feature sequence parser has changed on test 'join(893..1441,2459..2770)'. Got this:\n%s instead of \n%s", featureJoin, seqJoin)
 	}
 
 	// Read complement(2791..3054)
-	featureComplement := gbk.Features[10].GetSequence()
+	featureComplement, _ := gbk.Features[10].GetSequence()
 	seqComplement := "ttattcactacccggcatagacggcccacgctggaataattcgtcatattgtttttccgttaaaacagtaatatcgtagtaacagtcagaagaagttttaactgtggaaattttattatcaaaatactcacgagtcattttatgagtatagtattttttaccataaatggtaataggctgttctggtcctggaacttctaactcgcttgggttaggaagtgtaaaaagaactacaccagaagtatctttaaatcgtaaaatcat"
 	if featureComplement != seqComplement {
 		t.Errorf("Feature sequence parser has changed on test 'complement(2791..3054)'. Got this:\n%s instead of \n%s", featureComplement, seqComplement)
@@ -297,14 +213,14 @@
 	// that the first sequence should be appended to the reverse sequence, instead of the second sequence
 	// getting appended to the first. Biopython appends the second sequence to the first, and that is logically
 	// the most obvious thing to do, so we are implementing it that way.
-	featureJoinComplement := gbk.Features[3].GetSequence()
+	featureJoinComplement, _ := gbk.Features[3].GetSequence()
 	seqJoinComplement := "ataccaatttaatcattcatttatatactgattccgtaagggttgttacttcatctattttataccaatgcgtttcaaccatttcacgcttgcttatatcatcaagaaaacttgcgtctaattgaactgttgaattaacacgatgccttttaacgatgcgagaaacaactacttcatctgcataaggtaatgcagcatataacagagcaggcccgccaattacacttactttagaattctgatcaagcatagtttcgaatggtgcattagggcttgacacttgaatttcgccgccagaaatgtaagttatatattgctcccaagtaatatagaaatgtgctaaatcgccgtctttagttacaggataatcacgcgcaaggtcacacaccacaatatggctacgaccaggaagtaatgtaggcaatgactggaacgttttagcacccataatcataattgtgccttcagtacgagctttaaaattctggaggtcctttttaactcgtccccatggtaaaccatcacctaaaccgaatgctaattcattaaagccgtcgaccgttttagttggaga"
 	if featureJoinComplement != seqJoinComplement {
 		t.Errorf("Feature sequence parser has changed on test 'join(complement(315..330),complement(339..896))'. Got this:\n%s instead of \n%s", featureJoinComplement, seqJoinComplement)
 	}
 
 	// Read complement(join(893..1098,1101..2770))
-	featureComplementJoin := gbk.Features[5].GetSequence()
+	featureComplementJoin, _ := gbk.Features[5].GetSequence()
 	seqComplementJoin := "ttacaccgccatctttcctttaataggagggtgtgatacatagttgttaagaacgaaatctttaggcctaagtttaagaacatattttaattgttctttagtagaaagatatcggaatttataaggtagaccacttattaccagctcacaaagctctttaggttcacgcctcaaaatttctttacattgttctacgtgattcatatagatatgagtattaccaccagaaaatatcaaatcccctggaataagattacacatcttagctacaatatgaactaacgtagcatatgacgcaatattaaacggtagcattatgttcagataaggtcgttaatcttaccccggaattatatccagctgcatgtcaccatgcagagcagactatatctccaacttgttaaagcaagttgtctatcgtttcgagtcacttgaccctactccccaaagggatagtcgttaggcatttatgtagaaccaattccatttatcagattttacacgataagtaactaatccagacgaaattttaaaatgtctagctgcatctgctgcacaatcaaaaataaccccatcacatgaaatctttttaatattactaggctttttacctttcatcttttctgatattttagatttagttatgtctgaatgcttatgattaaagaatgaattattttcacctgaacgatttctgcatttactacaagtataagcagaagtttgtatgcgaacaccgcacttacaaaacttatgggtttctggattccaacgcccgtttttacttccgggtttactgtaaagagctttccgaccatcaggtccaagtttaagcatcttagctttaacagtttcagaacgtttcttaataatttcttcttttaatggatgcgtagaacatgtatcaccaaacgttgcatcagcaatattgtatccattaattttagaattaagctctttaatccaaaaattttctcgttcaataatcaaatctttctcatatggaatttcttccaaaatagaacattcaaacacattaccatgtttgttaaaagacctctgaagttttatagaagaatggcatcctttttctaaatctttaaaatgcctcttccatctcttttcaaaatctttagcacttcctacatatactttattgtttaaagtatttttaatctgataaattccgcttttcataaatacctctttaaatatagaagtatttattaaagggcaagtcctacaatttagcacgggattgtctactagagaggttccccgtttagatagattacaagtataagtcaccttatactcaggcctcaattaacccaagaaaacatctactgagcgttgataccactgcaaatccaaatagccattacgcacattaaactgatagaacatatgacaaggcggtaatgccatatatttaagttcagctggattccatgcagaaacaatttgacgcctatcatttggcagttttttaatacgatcaataacttctataatttggtctacaccaccaaaatcacgccactgttttccataaattggaccaagttcaccgctatggtatcctaaatcttttgcttgattttcgtaattttcatcccagactgttttgccttggattaacgaatcgtgttgaattaatcgtaaatcatacatttgtgcttcctgataaaaaccatattagctcagcaatgcaagctttccaggcgagcttcttagttgttaccgcaggaaaacctttagttaaatcccagcgtaatttagatccgaacagagcaattgttcctgtgcctgtacgatcatcggtttcataaccattttcaaaaatgtctttaattaaatcttggtattgtttcat"
 	if featureComplementJoin != seqComplementJoin {
 		t.Errorf("Feature sequence parser has changed on test 'complement(join(893..1098,1101..2770))'. Got this:\n%s instead of \n%s", featureComplementJoin, seqComplementJoin)
@@ -324,7 +240,6 @@
 	}
 }
 
-<<<<<<< HEAD
 func TestLocusParseRegression(t *testing.T) {
 	gbk, _ := Read("../../data/puc19.gbk")
 	staticGbk, _ := Read("../../data/puc19static.gbk")
@@ -334,8 +249,6 @@
 	}
 }
 
-=======
->>>>>>> 060598f8
 func BenchmarkRead(b *testing.B) {
 	for i := 0; i < b.N; i++ {
 		_, _ = Read("../../data/bsub.gbk")
@@ -466,28 +379,13 @@
 	// get the GFP feature sequence string from the sequence struct.
 	featureSequence, _ := feature.GetSequence()
 
-<<<<<<< HEAD
-func ExampleReadMulti() {
-	sequences := ReadMulti("../../data/multiGbk_test.seq")
-	var locus []string
-	for _, sequence := range sequences {
-		locus = append(locus, sequence.Meta.Locus.Name)
-=======
 	// check to see if the feature was inserted properly into the sequence.
 	if gfpSequence != featureSequence {
 		t.Error("Feature sequence was not properly retrieved.")
->>>>>>> 060598f8
-	}
-
-}
-
-<<<<<<< HEAD
-func ExampleReadFlat() {
-	sequences := ReadFlat("../../data/long_comment.seq")
-	var locus []string
-	for _, sequence := range sequences {
-		locus = append(locus, sequence.Meta.Locus.Name)
-=======
+	}
+
+}
+
 func Test_parseLoopParameters_init(t *testing.T) {
 	type fields struct {
 		newLocation     bool
@@ -502,7 +400,6 @@
 		metadataTag     string
 		metadataData    []string
 		genbankStarted  bool
->>>>>>> 060598f8
 	}
 	tests := []struct {
 		name   string
@@ -558,14 +455,6 @@
 	}
 }
 
-<<<<<<< HEAD
-func ExampleReadFlatGz() {
-	sequences := ReadFlatGz("../../data/flatGbk_test.seq.gz")
-	//sequences := ReadFlatGz("../../data/gbbct358.seq.gz")
-	var locus []string
-	for _, sequence := range sequences {
-		locus = append(locus, sequence.Meta.Locus.Name)
-=======
 func Test_parseMetadata(t *testing.T) {
 	type args struct {
 		metadataData []string
@@ -583,18 +472,9 @@
 				t.Errorf("parseMetadata() = %v, want %v", got, tt.want)
 			}
 		})
->>>>>>> 060598f8
-	}
-}
-
-<<<<<<< HEAD
-func ExampleParseMulti() {
-	file, _ := ioutil.ReadFile("../../data/multiGbk_test.seq")
-	sequences := ParseMulti(file)
-	var locus []string
-	for _, sequence := range sequences {
-		locus = append(locus, sequence.Meta.Locus.Name)
-=======
+	}
+}
+
 func Test_parseReferences(t *testing.T) {
 	type args struct {
 		metadataData []string
@@ -606,7 +486,6 @@
 		wantErr bool
 	}{
 		// TODO: Add test cases.
->>>>>>> 060598f8
 	}
 	for _, tt := range tests {
 		t.Run(tt.name, func(t *testing.T) {
@@ -660,14 +539,6 @@
 	}
 }
 
-<<<<<<< HEAD
-func ExampleParseFlat() {
-	file, _ := ioutil.ReadFile("../../data/flatGbk_test.seq")
-	sequences := ParseFlat(file)
-	var locus []string
-	for _, sequence := range sequences {
-		locus = append(locus, sequence.Meta.Locus.Name)
-=======
 func Test_parseLocus(t *testing.T) {
 	type args struct {
 		locusString string
@@ -678,7 +549,6 @@
 		want Locus
 	}{
 		// TODO: Add test cases.
->>>>>>> 060598f8
 	}
 	for _, tt := range tests {
 		t.Run(tt.name, func(t *testing.T) {
@@ -755,35 +625,6 @@
 	}
 }
 
-func Test_getSourceOrganism(t *testing.T) {
-	type args struct {
-		metadataData []string
-	}
-	tests := []struct {
-		name  string
-		args  args
-		want  string
-		want1 string
-		want2 []string
-	}{
-		// TODO: Add test cases.
-	}
-	for _, tt := range tests {
-		t.Run(tt.name, func(t *testing.T) {
-			got, got1, got2 := getSourceOrganism(tt.args.metadataData)
-			if got != tt.want {
-				t.Errorf("getSourceOrganism() got = %v, want %v", got, tt.want)
-			}
-			if got1 != tt.want1 {
-				t.Errorf("getSourceOrganism() got1 = %v, want %v", got1, tt.want1)
-			}
-			if !reflect.DeepEqual(got2, tt.want2) {
-				t.Errorf("getSourceOrganism() got2 = %v, want %v", got2, tt.want2)
-			}
-		})
-	}
-}
-
 func Test_parseLocation(t *testing.T) {
 	type args struct {
 		locationString string
@@ -810,10 +651,6 @@
 	}
 }
 
-<<<<<<< HEAD
-func TestBenchlingGenbank(t *testing.T) {
-	sequence, _ := Read("../../data/benchling.gb")
-=======
 func Test_buildMetaString(t *testing.T) {
 	type args struct {
 		name string
@@ -834,7 +671,6 @@
 		})
 	}
 }
->>>>>>> 060598f8
 
 func TestBuildLocationString(t *testing.T) {
 	type args struct {
@@ -856,9 +692,9 @@
 	}
 }
 
-func TestBuildFeatureString(t *testing.T) {
-	type args struct {
-		feature Feature
+func Test_generateWhiteSpace(t *testing.T) {
+	type args struct {
+		length int
 	}
 	tests := []struct {
 		name string
@@ -869,38 +705,11 @@
 	}
 	for _, tt := range tests {
 		t.Run(tt.name, func(t *testing.T) {
-			if got := BuildFeatureString(tt.args.feature); got != tt.want {
-				t.Errorf("BuildFeatureString() = %v, want %v", got, tt.want)
-			}
-		})
-	}
-}
-
-func Test_generateWhiteSpace(t *testing.T) {
-	type args struct {
-		length int
-	}
-	tests := []struct {
-		name string
-		args args
-		want string
-	}{
-		// TODO: Add test cases.
-	}
-	for _, tt := range tests {
-		t.Run(tt.name, func(t *testing.T) {
 			if got := generateWhiteSpace(tt.args.length); got != tt.want {
 				t.Errorf("generateWhiteSpace() = %v, want %v", got, tt.want)
 			}
 		})
 	}
-}
-
-func TestParse(t *testing.T) {
-	genBank, err := Parse([]byte(`ORIGIN
-ORIGIN`))
-	assert.NotNil(t, genBank)
-	assert.Nil(t, err)
 }
 
 func TestRead_error(t *testing.T) {
@@ -914,37 +723,6 @@
 	}()
 	_, err := Read("/tmp/file")
 	assert.EqualError(t, err, readErr.Error())
-}
-
-func Test_getReference(t *testing.T) {
-	ref := getReference([]string{
-		"test a b c",
-		"test g g g",
-	}, []string{
-		"REMARK something",
-		"REMARK something else",
-	})
-	assert.NotNil(t, ref)
-}
-
-func Test_getSequence(t *testing.T) {
-	var err error
-	regexErr := errors.New("regex error")
-	oldLogFatalFn := logFatalFn
-	oldRegexpCompileFn := regexpCompileFn
-	regexpCompileFn = func(expr string) (*regexp.Regexp, error) {
-		r, _ := regexp.Compile("[^a-zA-Z]+")
-		return r, regexErr
-	}
-	logFatalFn = func(v ...interface{}) {
-		err = v[0].(error)
-	}
-	defer func() {
-		logFatalFn = oldLogFatalFn
-		regexpCompileFn = oldRegexpCompileFn
-	}()
-	getSequence([]string{"test"})
-	assert.EqualError(t, err, regexErr.Error())
 }
 
 func TestBuildFeatureString(t *testing.T) {
@@ -959,62 +737,63 @@
 	assert.Equal(t, str, "     test type       gbk location\n")
 }
 
-func Test_getSourceOrganism(t *testing.T) {
-	for _, tc := range []struct {
-		splitLine    []string
-		subLines     []string
-		wantSource   string
-		wantOrganism string
-	}{
-		{
-			splitLine:    []string{"test"},
-			subLines:     []string{"subline 1", "subline 2"},
-			wantSource:   "",
-			wantOrganism: "1",
-		},
-		{
-			splitLine:    []string{"test"},
-			subLines:     []string{" ", "subline 2"},
-			wantSource:   "",
-			wantOrganism: "2",
-		},
-		{
-			splitLine:    []string{"test"},
-			subLines:     []string{" ", "subline 2"},
-			wantSource:   "",
-			wantOrganism: "2",
-		},
-		{
-			splitLine:    []string{" something else "},
-			subLines:     []string{" ORGANISM", "subline 2", "subline 3"},
-			wantSource:   "",
-			wantOrganism: "",
-		},
-	} {
-		source, organism := getSourceOrganism(tc.splitLine, tc.subLines)
-		assert.Equal(t, tc.wantSource, source)
-		assert.Equal(t, tc.wantOrganism, organism)
-	}
-}
-
-func Test_getAttributeValue(t *testing.T) {
-	for _, tc := range []struct {
-		attributeSplit     []string
-		wantAttributeValue string
-	}{
-		{
-			attributeSplit:     []string{"test"},
-			wantAttributeValue: "",
-		},
-		{
-			attributeSplit:     []string{"test", "something", "abcdef"},
-			wantAttributeValue: "something",
-		},
-	} {
-		attributeValue := getAttributeValue(tc.attributeSplit)
-		assert.Equal(t, tc.wantAttributeValue, attributeValue)
-	}
-}
+// func TestBuildFeatureString(t *testing.T) {
+// 	type args struct {
+// 		feature Feature
+// 	}
+// 	tests := []struct {
+// 		name string
+// 		args args
+// 		want string
+// 	}{
+// 		// TODO: Add test cases.
+// 	}
+// 	for _, tt := range tests {
+// 		t.Run(tt.name, func(t *testing.T) {
+// 			if got := BuildFeatureString(tt.args.feature); got != tt.want {
+// 				t.Errorf("BuildFeatureString() = %v, want %v", got, tt.want)
+// 			}
+// 		})
+// 	}
+// }
+
+// func Test_getSourceOrganism(t *testing.T) {
+// 	for _, tc := range []struct {
+// 		splitLine    []string
+// 		subLines     []string
+// 		wantSource   string
+// 		wantOrganism string
+// 	}{
+// 		{
+// 			splitLine:    []string{"test"},
+// 			subLines:     []string{"subline 1", "subline 2"},
+// 			wantSource:   "",
+// 			wantOrganism: "1",
+// 		},
+// 		{
+// 			splitLine:    []string{"test"},
+// 			subLines:     []string{" ", "subline 2"},
+// 			wantSource:   "",
+// 			wantOrganism: "2",
+// 		},
+// 		{
+// 			splitLine:    []string{"test"},
+// 			subLines:     []string{" ", "subline 2"},
+// 			wantSource:   "",
+// 			wantOrganism: "2",
+// 		},
+// 		{
+// 			splitLine:    []string{" something else "},
+// 			subLines:     []string{" ORGANISM", "subline 2", "subline 3"},
+// 			wantSource:   "",
+// 			wantOrganism: "",
+// 		},
+// 	} {
+// 		source, organism, _ := getSourceOrganism([]string{tc.splitLine, tc.subLines})
+// 		assert.Equal(t, tc.wantSource, source)
+// 		assert.Equal(t, tc.wantOrganism, organism)
+// 	}
+// }
 
 func Test_parseComplicatedJoin(t *testing.T) {
 	for _, tc := range []struct {
