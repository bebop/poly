--- conflicted
+++ resolved
@@ -25,7 +25,7 @@
 
 var (
 	marshalIndentFn = json.MarshalIndent
-	readFileFn      = ioutil.ReadFile
+	readFileFn      = os.Open
 	unmarshalFn     = json.Unmarshal
 )
 
@@ -111,17 +111,9 @@
 // Parse parses a Poly JSON file and adds appropriate pointers to struct.
 func Parse(file io.Reader) (Poly, error) {
 	var sequence Poly
-<<<<<<< HEAD
-	if err := unmarshalFn(file, &sequence); err != nil {
-=======
-	fileBytes, err := ioutil.ReadAll(file)
-	if err != nil {
-		return sequence, err
-	}
-
-	err = json.Unmarshal(fileBytes, &sequence)
-	if err != nil {
->>>>>>> 060598f8
+	buf := new(bytes.Buffer)
+	buf.ReadFrom(file)
+	if err := unmarshalFn(buf.Bytes(), &sequence); err != nil {
 		return sequence, err
 	}
 
@@ -129,7 +121,7 @@
 	sequence.Features = []Feature{}
 
 	for _, feature := range legacyFeatures {
-		err = sequence.AddFeature(&feature)
+		err := sequence.AddFeature(&feature)
 		if err != nil {
 			return sequence, err
 		}
@@ -139,11 +131,7 @@
 
 // Read reads a Poly JSON file.
 func Read(path string) (Poly, error) {
-<<<<<<< HEAD
 	file, err := readFileFn(path)
-=======
-	file, err := os.Open(path)
->>>>>>> 060598f8
 	if err != nil {
 		return Poly{}, err
 	}
