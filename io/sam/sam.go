--- conflicted
+++ resolved
@@ -14,13 +14,7 @@
 	"strings"
 )
 
-<<<<<<< HEAD
-const DefaultMaxLineSize int = 32768 // // 32kB is a magic number often used by the Go stdlib for parsing. We multiply it by two.
-=======
-// http://samtools.github.io/hts-specs/SAMv1.pdf
-
 const DefaultMaxLineSize int = 1024 * 32 * 2 // // 32kB is a magic number often used by the Go stdlib for parsing. We multiply it by two.
->>>>>>> 2d9aee3a
 
 // Each header in a SAM file begins with a @ followed by a two letter record
 // code type. Each line is tab delimited, and contains TAG:VALUE pairs. HD, the
