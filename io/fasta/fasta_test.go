--- conflicted
+++ resolved
@@ -1,21 +1,14 @@
 package fasta
 
 import (
-<<<<<<< HEAD
-	"bytes"
 	"compress/gzip"
 	"errors"
-	"fmt"
 	"io"
 	"os"
-	"testing"
-
-	"github.com/stretchr/testify/assert"
-=======
-	"io"
 	"reflect"
 	"testing"
->>>>>>> 060598f8
+
+	"github.com/stretchr/testify/assert"
 )
 
 func TestParse(t *testing.T) {
@@ -62,16 +55,6 @@
 	}
 }
 
-<<<<<<< HEAD
-// ExampleBuild shows basic usage for Build
-func ExampleBuild() {
-	fastas, _ := Read("data/base.fasta") // get example data
-	fasta := Build(fastas)               // build a fasta byte array
-	firstLine := string(bytes.Split(fasta, []byte("\n"))[0])
-
-	fmt.Println(firstLine)
-	// Output: >gi|5524211|gb|AAD44166.1| cytochrome b [Elephas maximus maximus]
-=======
 func TestReadGzConcurrent(t *testing.T) {
 	type args struct {
 		path      string
@@ -88,7 +71,6 @@
 			ReadGzConcurrent(tt.args.path, tt.args.sequences)
 		})
 	}
->>>>>>> 060598f8
 }
 
 func TestReadConcurrent(t *testing.T) {
@@ -187,9 +169,25 @@
 	}
 }
 
-<<<<<<< HEAD
-	fmt.Println(name)
-	// Output: MCHU - Calmodulin - Human, rabbit, bovine, rat, and chicken
+func TestWrite(t *testing.T) {
+	type args struct {
+		fastas []Fasta
+		path   string
+	}
+	tests := []struct {
+		name    string
+		args    args
+		wantErr bool
+	}{
+		// TODO: Add test cases.
+	}
+	for _, tt := range tests {
+		t.Run(tt.name, func(t *testing.T) {
+			if err := Write(tt.args.fastas, tt.args.path); (err != nil) != tt.wantErr {
+				t.Errorf("Write() error = %v, wantErr %v", err, tt.wantErr)
+			}
+		})
+	}
 }
 
 func TestRead_error(t *testing.T) {
@@ -236,25 +234,4 @@
 		_, err := ReadGz("/tmp/file")
 		assert.EqualError(t, err, readErr.Error())
 	})
-=======
-func TestWrite(t *testing.T) {
-	type args struct {
-		fastas []Fasta
-		path   string
-	}
-	tests := []struct {
-		name    string
-		args    args
-		wantErr bool
-	}{
-		// TODO: Add test cases.
-	}
-	for _, tt := range tests {
-		t.Run(tt.name, func(t *testing.T) {
-			if err := Write(tt.args.fastas, tt.args.path); (err != nil) != tt.wantErr {
-				t.Errorf("Write() error = %v, wantErr %v", err, tt.wantErr)
-			}
-		})
-	}
->>>>>>> 060598f8
 }