--- conflicted
+++ resolved
@@ -75,14 +75,9 @@
 
 func ExampleBuild() {
 	sequence, _ := gff.Read("../../data/ecoli-mg1655-short.gff")
-<<<<<<< HEAD
-	gffBytes := gff.Build(sequence)
-	reparsedSequence, _ := gff.Parse(gffBytes)
-=======
 	gffBytes, _ := gff.Build(sequence)
 	gffReader := bytes.NewReader(gffBytes)
 	reparsedSequence, _ := gff.Parse(gffReader)
->>>>>>> 060598f8
 
 	fmt.Println(reparsedSequence.Meta.Name)
 	// Output: U00096.3
