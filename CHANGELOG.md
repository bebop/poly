# Changelog

All notable changes to this project will be documented in this file.

The format is based on [Keep a Changelog](https://keepachangelog.com/en/1.0.0/),
and this project adheres to [Semantic Versioning](https://semver.org/spec/v2.0.0.html).

## [Unreleased]

<<<<<<< HEAD
### Added
- Alternative start codons can now be used in the `synthesis/codon` DNA -> protein translation package (#305)
- Added a parser and writer for the `pileup` sequence alignment format (#329)
- Added statistics to the `synthesis/codon` package (keeping track of the observed start codon occurrences in a translation table) (#350)
- Added option to fragmenter to fragment with only certain overhangs (#387)
- Added seqhash v2 (#398)


=======
>>>>>>> f76bf054
### Fixed
-  Fixed bug that produced wrong overhang in linear, non-directional, single cut reactions. #408 <|MERGE_RESOLUTION|>--- conflicted
+++ resolved
@@ -7,7 +7,6 @@
 
 ## [Unreleased]
 
-<<<<<<< HEAD
 ### Added
 - Alternative start codons can now be used in the `synthesis/codon` DNA -> protein translation package (#305)
 - Added a parser and writer for the `pileup` sequence alignment format (#329)
@@ -15,8 +14,20 @@
 - Added option to fragmenter to fragment with only certain overhangs (#387)
 - Added seqhash v2 (#398)
 
+### Fixed
+- `fastq` parser no longer becomes de-aligned when reading (#325)
+- `fastq` now handles optionals correctly (#323)
+-  No more data race in GoldenGate (#276)
+-  Fixed bug that produced wrong overhang in linear, non-directional, single cut reactions (#408)
 
-=======
->>>>>>> f76bf054
-### Fixed
--  Fixed bug that produced wrong overhang in linear, non-directional, single cut reactions. #408 +### Breaking
+- CutWithEnzymeByName is now a receiver of EnzymeManager. GoldenGate now takes an Enzyme instead of the name of an enzyme.
+This is an effort to remove dependence on some package level global state and build some flexibility managing enzymes
+over the lifetime of the program.
+- Enzyme.OverhangLen is now named Enzyme.OverhangLength
+
+## [0.26.0] - 2023-07-22
+Oops, we weren't keeping a changelog before this tag!
+
+[unreleased]: https://github.com/TimothyStiles/poly/compare/v0.26.0...main
+[0.26.0]: https://github.com/TimothyStiles/poly/releases/tag/v0.26.0