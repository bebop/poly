--- conflicted
+++ resolved
@@ -8,16 +8,14 @@
 	github.com/mroth/weightedrand v0.4.1
 	github.com/pmezard/go-difflib v1.0.0
 	github.com/sergi/go-diff v1.2.0
-<<<<<<< HEAD
 	lukechampine.com/blake3 v1.1.5
 )
 
+require github.com/davecgh/go-spew v1.1.1 // indirect
+
 require (
 	github.com/klauspost/cpuid v1.3.1 // indirect
-=======
 	github.com/stretchr/testify v1.4.0
-	github.com/urfave/cli/v2 v2.3.0
->>>>>>> fd58e77c
 	golang.org/x/xerrors v0.0.0-20200804184101-5ec99f83aff1 // indirect
 	gopkg.in/yaml.v2 v2.4.0 // indirect
 )