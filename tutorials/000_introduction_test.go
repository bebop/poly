--- conflicted
+++ resolved
@@ -14,11 +14,7 @@
 
 When I first entered the field there wasn't anything even close to resembling
 a software framework for engineering organisms and even today Poly (the library
-<<<<<<< HEAD
 I created and maintain that we'll be using throughout this "book") is the
-=======
-I created and maintain that we'll be using in this tutorial) is the
->>>>>>> 2a661197
 closest thing we have.
 
 For a couple of years now I've had friends and strangers tell me that I needed
@@ -28,15 +24,9 @@
 
 This book is built into Poly's source code itself. Each tutorial a series
 of runnable integration tests guaranteed to stay up to date with
-<<<<<<< HEAD
 each new release of Poly. It's my hope that you, the reader, will take the
 tutorials here, make them your own, and then share your changes with the world
 and me!
-=======
-each new release of Poly. It's my hope that you, the reader, student,
-scholar, dreamer, or seasoned synthetic biologist will take the tutorials here,
-make them your own, and then share your changes with the world and me!
->>>>>>> 2a661197
 
 I don't by any means consider Poly or its accompanying sibling projects
 to be complete. There's far more to do than what's already been done and
